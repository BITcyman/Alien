use alloc::string::{String, ToString};
use alloc::vec;
use core::cmp::min;

<<<<<<< HEAD
use rvfs::dentry::{vfs_rename, vfs_truncate, vfs_truncate_by_file, LookUpFlags};
use rvfs::file::{
    vfs_close_file, vfs_llseek, vfs_mkdir, vfs_open_file, vfs_read_file, vfs_readdir,
    vfs_write_file, FileMode, FileMode2, OpenFlags, SeekFrom,
=======
use rvfs::dentry::{LookUpFlags, vfs_rename, vfs_truncate, vfs_truncate_by_file};
use rvfs::file::{ 
    FileMode, OpenFlags, SeekFrom, vfs_close_file, vfs_llseek, vfs_mkdir,
    vfs_open_file, vfs_read_file, vfs_readdir, vfs_write_file,
>>>>>>> 7071810b
};
use rvfs::inode::InodeMode;
use rvfs::link::{vfs_link, vfs_readlink, vfs_symlink, vfs_unlink, LinkFlags};
use rvfs::mount::MountFlags;
use rvfs::path::{vfs_lookup_path, ParsePathType};
use rvfs::stat::{
    vfs_getattr, vfs_getattr_by_file, vfs_getxattr, vfs_getxattr_by_file, vfs_listxattr,
    vfs_listxattr_by_file, vfs_removexattr, vfs_removexattr_by_file, vfs_setxattr,
    vfs_setxattr_by_file, vfs_statfs, vfs_statfs_by_file, KStat, StatFlags,
};
use rvfs::superblock::StatFs;

pub use control::*;
pub use stdio::*;
use syscall_define::io::{FsStat, IoVec};
use syscall_table::syscall_func;

use crate::fs::file::KFile;
use crate::fs::vfs::VfsProvider;
use crate::task::current_task;

use rvfs::file::File;
use alloc::sync::Arc;
use crate::net::socket::Socket;

mod stdio;

mod control;
pub mod file;
pub mod vfs;

<<<<<<< HEAD
pub const AT_FDCWD: isize = -100isize;

fn vfs_statfs2fsstat(vfs_res: StatFs) -> syscall_define::io::FsStat {
    FsStat {
        f_type: vfs_res.fs_type as i64,
        f_bsize: vfs_res.block_size as i64,
        f_blocks: vfs_res.total_blocks as u64,
        f_bfree: vfs_res.free_blocks as u64,
        f_bavail: 0,
        f_files: vfs_res.total_inodes as u64,
        f_ffree: 0,
        f_fsid: [0, 1],
        f_namelen: vfs_res.name_len as isize,
        f_frsize: 0,
        f_flags: 0,
        f_spare: [0; 4],
    }
}
=======
/// file + socket
#[derive(Debug)]
pub enum FileLike {
    NormalFile(Arc<File>),
    Socket(Arc<Socket>),
}

pub enum FileType {
    NormalFile,
    Socket,
}

impl FileLike {
    pub fn get_type(&self) -> FileType {
        match self {
            FileLike::NormalFile(_) => FileType::NormalFile,
            FileLike::Socket(_) => FileType::Socket,
        }
    }

    pub fn get_nf(&self) -> Option<Arc<File>> {
        match self {
            FileLike::NormalFile(nf) => Some(nf.clone()),
            FileLike::Socket(_) => panic!("get a socket file"),
        }
    }

    pub fn get_socket(&self) -> Option<Arc<Socket>> {
        match self {
            FileLike::NormalFile(_) => panic!("get a normal file when want a socket"),
            FileLike::Socket(s) => Some(s.clone()),
        }
    }
}

const AT_FDCWD: isize = -100isize;
>>>>>>> 7071810b

#[syscall_func(40)]
pub fn sys_mount(
    special: *const u8,
    dir: *const u8,
    fs_type: *const u8,
    flags: usize,
    data: *const u8,
) -> isize {
    let process = current_task().unwrap();
    let special = process.transfer_str(special);
    let dir = process.transfer_str(dir);
    let fs_type = process.transfer_str(fs_type);
    let data = process.transfer_str(data);
    assert!(data.is_empty());
    let special = user_path_at(AT_FDCWD, &special, LookUpFlags::empty()).map_err(|_| -1);
    if special.is_err() {
        return -1;
    }
    let special = special.unwrap();
    let dir = user_path_at(AT_FDCWD, &dir, LookUpFlags::empty()).map_err(|_| -1);
    if dir.is_err() {
        return -1;
    }
    let dir = dir.unwrap();

    let flags = MountFlags::from_bits(flags as u32).unwrap();
    warn!(
        "mount special:{:?},dir:{:?},fs_type:{:?},flags:{:?},data:{:?}",
        special, dir, fs_type, flags, data
    );

    // now we return 0 directly
    // todo! rvfs need implement the devfs

    // let ret = do_mount::<VfsProvider>(&special, &dir, &fs_type, flags, None);
    // if ret.is_err() {
    //     return -1;
    // }
    0
}

#[syscall_func(39)]
pub fn sys_umount(dir: *const u8) -> isize {
    let process = current_task().unwrap();
    let dir = process.transfer_str(dir);
    let dir = user_path_at(AT_FDCWD, &dir, LookUpFlags::empty()).map_err(|_| -1);
    if dir.is_err() {
        return -1;
    }
    let dir = dir.unwrap();
    warn!("umount dir:{:?}", dir);
    // todo! rvfs need implement
    0
}

/// Reference: https://man7.org/linux/man-pages/man2/openat.2.html
#[syscall_func(56)]
pub fn sys_openat(dirfd: isize, path: usize, flag: usize, _mode: usize) -> isize {
    // we don't support mode yet
    let file_mode = FileMode2::default();
    let file_mode = FileMode::from(file_mode);
    let flag = OpenFlags::from_bits(flag as u32).unwrap();
    let process = current_task().unwrap();
    let path = process.transfer_str(path as *const u8);
    let path = user_path_at(dirfd, &path, LookUpFlags::empty()).map_err(|_| -1);
    if path.is_err() {
        return -1;
    }
    let path = path.unwrap();
    warn!(
        "open file: {:?},flag:{:?}, mode:{:?}",
        path, flag, file_mode
    );
    let file = vfs_open_file::<VfsProvider>(&path, flag, file_mode);
    if file.is_err() {
        return -1;
    }
<<<<<<< HEAD
    let fd = process.add_file(KFile::new(file.unwrap()));
    warn!("openat fd: {:?}", fd);
=======
    let fd = process.add_file(Arc::new(FileLike::NormalFile(file.unwrap())));
>>>>>>> 7071810b
    if fd.is_err() {
        -1
    } else {
        fd.unwrap() as isize
    }
}

#[syscall_func(57)]
pub fn sys_close(fd: usize) -> isize {
    let process = current_task().unwrap();
    let file = process.remove_file(fd);
    if file.is_err() {
        return -1;
    }
    let file = file.unwrap();
    let _ = vfs_close_file::<VfsProvider>(file.get_file());
    if file.is_unlink() {
        let path = file.unlink_path().unwrap();
        let res = vfs_unlink::<VfsProvider>(&path);
        if res.is_err() {
            return -1;
        }
    }
    0
}

#[syscall_func(61)]
pub fn sys_getdents(fd: usize, buf: *mut u8, len: usize) -> isize {
    let process = current_task().unwrap();
    let file = process.get_file(fd);
    if file.is_none() {
        return -1;
    }
    let file = file.unwrap();
    let user_bufs = process.transfer_raw_buffer(buf, len);
    let mut buf = vec![0u8; len];
    let res = vfs_readdir(file.get_file(), buf.as_mut_slice());
    if res.is_err() {
        return -1;
    }
    let mut offset = 0;
    // copy dirent_buf to user space
    for user_buf in user_bufs {
        let copy_len = user_buf.len(); // user_bufs len is equal to buf len
        user_buf.copy_from_slice(&buf[offset..offset + copy_len]);
        offset += copy_len;
    }
    res.unwrap() as isize
}

/// Reference: https://man7.org/linux/man-pages/man2/truncate64.2.html
#[syscall_func(45)]
pub fn sys_truncate(path: usize, len: usize) -> isize {
    let process = current_task().unwrap();
    let path = process.transfer_str(path as *const u8);
    let res = vfs_truncate::<VfsProvider>(&path, len);
    if res.is_err() {
        return -1;
    }
    0
}

#[syscall_func(46)]
pub fn sys_ftruncate(fd: usize, len: usize) -> isize {
    let process = current_task().unwrap();
    let file = process.get_file(fd);
    if file.is_none() {
        return -1;
    }
    let file = file.unwrap();
    let res = vfs_truncate_by_file(file.get_file(), len);
    if res.is_err() {
        return -1;
    }
    0
}

#[syscall_func(63)]
pub fn sys_read(fd: usize, buf: *mut u8, len: usize) -> isize {
    let process = current_task().unwrap();
    let file = process.get_file(fd);
    if file.is_none() {
        return -1;
    }
    let file = file.unwrap();
    let mut buf = process.transfer_raw_buffer(buf, len);
    let mut count = 0;
    let mut offset = file.get_file().access_inner().f_pos;
    buf.iter_mut().for_each(|b| {
        let r = vfs_read_file::<VfsProvider>(file.get_file(), b, offset as u64).unwrap();
        count += r;
        offset += r;
    });
    count as isize
}

#[syscall_func(64)]
pub fn sys_write(fd: usize, buf: *const u8, len: usize) -> isize {
    // warn!("sys_write is not implemented yet");
    let process = current_task().unwrap();
    let file = process.get_file(fd);
    if file.is_none() {
        return -1;
    }
    let file = file.unwrap();
    let mut buf = process.transfer_raw_buffer(buf, len);
    let mut count = 0;
    let mut offset = file.get_file().access_inner().f_pos;
    buf.iter_mut().for_each(|b| {
        // warn!("write file: {:?}, offset:{:?}, len:{:?}", fd, offset, b.len());
        let r = vfs_write_file::<VfsProvider>(file.get_file(), b, offset as u64).unwrap();
        count += r;
        offset += r;
    });
    count as isize
}

#[syscall_func(17)]
pub fn sys_getcwd(buf: *mut u8, len: usize) -> isize {
    assert!(!buf.is_null());
    let process = current_task().unwrap();
    let cwd = process.access_inner().cwd();

    let path = vfs_lookup_path(
        cwd.cwd.clone(),
        cwd.cmnt.clone(),
        ParsePathType::Relative("".to_string()),
        LookUpFlags::empty(),
    )
    .unwrap();

    let mut buf = process.transfer_raw_buffer(buf, len);
    let mut count = 0;
    let mut cwd = path.as_bytes();
    buf.iter_mut().for_each(|buf| {
        // fill buf
        if !cwd.is_empty() {
            let min = min(cwd.len(), buf.len());
            buf[..min].copy_from_slice(&cwd[..min]);
            count += min;
            cwd = &cwd[min..];
        }
    });
    buf[0].as_ptr() as isize
}

#[syscall_func(49)]
pub fn sys_chdir(path: *const u8) -> isize {
    let process = current_task().unwrap();
    let path = process.transfer_str(path);
    let file = vfs_open_file::<VfsProvider>(
        path.as_str(),
        OpenFlags::O_RDWR | OpenFlags::O_DIRECTORY,
        FileMode::FMODE_READ,
    );
    if file.is_err() {
        return -1;
    }
    let file = file.unwrap();

    if file.f_dentry.access_inner().d_inode.mode != InodeMode::S_DIR {
        return -1;
    }
    process.access_inner().fs_info.cwd = file.f_dentry.clone();
    process.access_inner().fs_info.cmnt = file.f_mnt.clone();
    0
}

#[syscall_func(83)]
pub fn sys_mkdir(path: *const u8) -> isize {
    info!("sys_mkdir");
    let process = current_task().unwrap();
    let path = process.transfer_str(path);
    let file = vfs_mkdir::<VfsProvider>(&path, FileMode::FMODE_WRITE);
    if file.is_err() {
        return -1;
    }
    0
}

#[syscall_func(62)]
pub fn sys_lseek(fd: usize, offset: isize, whence: usize) -> isize {
    let process = current_task().unwrap();
    let file = process.get_file(fd);
    if file.is_none() {
        return -1;
    }
    let file = file.unwrap();
    let seek = SeekFrom::from((whence, offset as usize));
    let res = vfs_llseek(file.get_file(), seek);
    warn!("sys_lseek: {:?}, res: {:?}", seek, res);
    if res.is_err() {
        return -1;
    }
    res.unwrap() as isize
}

#[syscall_func(80)]
pub fn sys_fstat(fd: usize, stat: *mut u8) -> isize {
    assert!(!stat.is_null());
    let process = current_task().unwrap();
    let file = process.get_file(fd);
    if file.is_none() {
        return -1;
    }
    let file = file.unwrap();
    let stat = stat as *mut KStat;
    let stat = process.transfer_raw_ptr(stat);
    let attr = vfs_getattr_by_file(file.get_file());
    if attr.is_err() {
        return -1;
    }
    let mut attr = attr.unwrap();
    attr.st_atime_sec = file.access_inner().atime.tv_sec as u64;
    attr.st_atime_nsec = file.access_inner().atime.tv_nsec as u64;
    attr.st_mtime_sec = file.access_inner().mtime.tv_sec as u64;
    attr.st_mtime_nsec = file.access_inner().mtime.tv_nsec as u64;
    *stat = attr;
    0
}

/// If the pathname given in oldpath is relative, then it is interpreted relative to
/// the directory referred to by the file descriptor olddirfd (rather than relative
/// to the current working directory of the calling process, as is done by link(2) for a relative pathname).
/// If oldpath is relative and olddirfd is the special value AT_FDCWD, then oldpath
/// is interpreted relative to the current working directory of the calling process (like link(2)).
/// If oldpath is absolute, then olddirfd is ignored.
///
/// The interpretation of newpath is as for oldpath, except that a relative pathname is interpreted relative to the directory referred to by the file descriptor newdirfd.
#[syscall_func(37)]
pub fn sys_linkat(
    old_fd: isize,
    old_name: *const u8,
    new_fd: isize,
    new_name: *const u8,
    flag: usize,
) -> isize {
    let flag = LinkFlags::from_bits(flag as u32);
    if flag.is_none() {
        return -1;
    }
    let flag = flag.unwrap();
    let flag = flag - LinkFlags::AT_SYMLINK_FOLLOW - LinkFlags::AT_EMPTY_PATH;
    if !flag.is_empty() {
        warn!("sys_linkat: flag is not empty");
        return -1;
    }
    // we try to find the old path according to the old_fd and old_name and flag
    let mut lookup_flag = LookUpFlags::empty();
    if flag.contains(LinkFlags::AT_SYMLINK_FOLLOW) {
        lookup_flag |= LookUpFlags::READ_LINK;
    }
    if flag.contains(LinkFlags::AT_EMPTY_PATH) {
        lookup_flag |= LookUpFlags::EMPTY;
    }
    let process = current_task().unwrap();
    let old_name = process.transfer_str(old_name);
    let old_path = user_path_at(old_fd, &old_name, lookup_flag).map_err(|_| -1);
    if old_path.is_err() {
        return -1;
    }
    let new_name = process.transfer_str(new_name);
    let new_path = user_path_at(new_fd, &new_name, lookup_flag).map_err(|_| -1);
    if new_path.is_err() {
        return -1;
    }
    let old_path = old_path.unwrap();
    let new_path = new_path.unwrap();
    warn!("old_path: {},new_path: {}", old_path, new_path);
    let res = vfs_link::<VfsProvider>(old_path.as_str(), new_path.as_str());
    if res.is_err() {
        return -1;
    }
    0
}

#[syscall_func(35)]
pub fn sys_unlinkat(fd: isize, path: *const u8, flag: usize) -> isize {
    assert_eq!(flag, 0);
    let task = current_task().unwrap();
    let path = task.transfer_str(path);
    let path = user_path_at(fd, &path, LookUpFlags::empty()).map_err(|_| -1);
    if path.is_err() {
        return -1;
    }
    // TODO we need make sure the file of the path is not being used
    let path = path.unwrap();
    // find the file, checkout whether it is being used
    let file = vfs_open_file::<VfsProvider>(&path, OpenFlags::empty(), FileMode::empty());
    if file.is_err() {
        return -1;
    }
    let is_used = task.file_existed(file.unwrap());
    warn!("sys_unlinkat: is_used: {}", is_used.is_some());
    if is_used.is_some() {
        let file = is_used.unwrap();
        file.set_unlink(path);
    } else {
        let res = vfs_unlink::<VfsProvider>(path.as_str());
        if res.is_err() {
            return -1;
        }
    }
    0
}

#[syscall_func(36)]
pub fn sys_symlinkat(old_name: *const u8, new_fd: isize, new_name: *const u8) -> isize {
    let process = current_task().unwrap();
    let old_name = process.transfer_str(old_name);
    let new_name = process.transfer_str(new_name);
    let new_path = user_path_at(new_fd, &new_name, LookUpFlags::empty()).map_err(|_| -1);
    if new_path.is_err() {
        return -1;
    }
    let new_path = new_path.unwrap();
    let res = vfs_symlink::<VfsProvider>(old_name.as_str(), new_path.as_str());
    if res.is_err() {
        return -1;
    }
    0
}

#[syscall_func(78)]
pub fn sys_readlinkat(fd: isize, path: *const u8, buf: *mut u8, size: usize) -> isize {
    let process = current_task().unwrap();
    let path = process.transfer_str(path);
    let path = user_path_at(fd, &path, LookUpFlags::empty()).map_err(|_| -1);
    if path.is_err() {
        return -1;
    }
    let path = path.unwrap();
    let mut buf = process.transfer_raw_buffer(buf, size);

    println!("readlink path: {}", path);
    let res = vfs_readlink::<VfsProvider>(path.as_str(), buf[0]);
    if res.is_err() {
        return -1;
    }
    let res = res.unwrap();
    res as isize
}

/// Reference: https://man7.org/linux/man-pages/man2/newfstatat.2.html
#[syscall_func(79)]
pub fn sys_fstateat(dir_fd: isize, path: *const u8, stat: *mut u8, flag: usize) -> isize {
    let process = current_task().unwrap();
    let path = process.transfer_str(path);
    let path = user_path_at(dir_fd, &path, LookUpFlags::empty()).map_err(|_| -1);
    if path.is_err() {
        return -1;
    }
    let path = path.unwrap();
    let stat = stat as *mut KStat;
    let stat = process.transfer_raw_ptr(stat);
    let flag = StatFlags::from_bits(flag as u32);
    if flag.is_none() {
        return -1;
    }
    let flag = flag.unwrap();
    let res = vfs_getattr::<VfsProvider>(path.as_str(), flag);
    warn!("sys_fstateat: res: {:?}", res);
    if res.is_err() {
        return -1;
    }
    let res = res.unwrap();
    *stat = res;
    0
}

/// Reference: https://man7.org/linux/man-pages/man2/fstatfs64.2.html
#[syscall_func(44)]
pub fn sys_fstatfs(fd: isize, buf: *mut u8) -> isize {
    let process = current_task().unwrap();
    let buf = buf as *mut FsStat;
    let buf = process.transfer_raw_ptr(buf);
    let file = process.get_file(fd as usize);
    if file.is_none() {
        return -1;
    }
    let file = file.unwrap();
    let res = vfs_statfs_by_file(file.get_file());
    if res.is_err() {
        return -1;
    }
    let res = res.unwrap();
    *buf = vfs_statfs2fsstat(res);
    0
}

#[syscall_func(43)]
pub fn sys_statfs(path: *const u8, statfs: *const u8) -> isize {
    let process = current_task().unwrap();
    let buf = statfs as *mut FsStat;
    let buf = process.transfer_raw_ptr(buf);
    let path = process.transfer_str(path);
    let res = vfs_statfs::<VfsProvider>(path.as_str());
    trace!("sys_statfs: res: {:#x?}", res);
    if res.is_err() {
        return -1;
    }
    let res = res.unwrap();
    *buf = vfs_statfs2fsstat(res);
    0
}

/// Reference: https://man7.org/linux/man-pages/man2/renameat.2.html
#[syscall_func(38)]
pub fn sys_renameat(
    old_dirfd: isize,
    old_path: *const u8,
    new_dirfd: isize,
    new_path: *const u8,
) -> isize {
    let process = current_task().unwrap();
    let old_path = process.transfer_str(old_path);
    let new_path = process.transfer_str(new_path);
    let old_path = user_path_at(old_dirfd, &old_path, LookUpFlags::empty()).map_err(|_| -1);
    if old_path.is_err() {
        return -1;
    }
    let old_path = old_path.unwrap();
    let new_path = user_path_at(new_dirfd, &new_path, LookUpFlags::empty()).map_err(|_| -1);
    if new_path.is_err() {
        return -1;
    }
    let new_path = new_path.unwrap();
    let res = vfs_rename::<VfsProvider>(old_path.as_str(), new_path.as_str());
    if res.is_err() {
        return -1;
    }
    0
}

/// Reference: https://man7.org/linux/man-pages/man2/mkdirat.2.html
#[syscall_func(34)]
pub fn sys_mkdirat(dirfd: isize, path: *const u8, flag: usize) -> isize {
    let process = current_task().unwrap();
    let path = process.transfer_str(path);
    let path = user_path_at(dirfd, &path, LookUpFlags::empty()).map_err(|_| -1);
    if path.is_err() {
        return -1;
    }
    let path = path.unwrap();
    let flag = OpenFlags::from_bits_truncate(flag as u32);
    warn!("mkdirat path: {}, flag: {:?}", path, flag);
    let mut mode = FileMode::FMODE_READ;
    if flag.contains(OpenFlags::O_WRONLY) {
        mode |= FileMode::FMODE_WRITE;
    }
    let res = vfs_mkdir::<VfsProvider>(path.as_str(), mode);
    if res.is_err() {
        return -1;
    }
    0
}

/// Reference: https://man7.org/linux/man-pages/man2/setxattr.2.html
#[syscall_func(5)]
pub fn sys_setxattr(
    path: *const u8,
    name: *const u8,
    value: *const u8,
    size: usize,
    flag: usize,
) -> isize {
    // we ignore flag
    assert_eq!(flag, 0);
    let process = current_task().unwrap();
    let path = process.transfer_str(path);
    let name = process.transfer_str(name);
    let value = process.transfer_raw_buffer(value, size);
    let res = vfs_setxattr::<VfsProvider>(path.as_str(), name.as_str(), value[0]);
    if res.is_err() {
        return -1;
    }
    0
}

/// The difference between lsetxattr and setxattr is that lsetxattr will not follow the symbolic link
#[syscall_func(6)]
pub fn sys_lsetxattr(
    path: *const u8,
    name: *const u8,
    value: *const u8,
    size: usize,
    flag: usize,
) -> isize {
    sys_setxattr(path, name, value, size, flag)
}

#[syscall_func(7)]
pub fn sys_fsetxattr(
    fd: usize,
    name: *const u8,
    value: *const u8,
    size: usize,
    flag: usize,
) -> isize {
    // we ignore flag
    assert_eq!(flag, 0);
    let process = current_task().unwrap();
    let name = process.transfer_str(name);
    let value = process.transfer_raw_buffer(value, size);
    let file = process.get_file(fd);
    if file.is_none() {
        return -1;
    }
    let file = file.unwrap();
    let res = vfs_setxattr_by_file(file.get_file(), name.as_str(), value[0]);
    if res.is_err() {
        return -1;
    }
    0
}

/// Reference: https://man7.org/linux/man-pages/man2/getxattr.2.html
#[syscall_func(8)]
pub fn sys_getxattr(path: *const u8, name: *const u8, value: *const u8, size: usize) -> isize {
    let process = current_task().unwrap();
    let path = process.transfer_str(path);
    let name = process.transfer_str(name);
    let mut value = process.transfer_raw_buffer(value, size);
    // assert_eq!(value.len(),1);
    if value.is_empty() {
        value.push(&mut [0u8; 0])
    }
    let res = vfs_getxattr::<VfsProvider>(path.as_str(), name.as_str(), value[0]);
    if res.is_err() {
        return -1;
    }
    let res = res.unwrap();
    res as isize
}

#[syscall_func(9)]
pub fn sys_lgetxattr(path: *const u8, name: *const u8, value: *const u8, size: usize) -> isize {
    sys_getxattr(path, name, value, size)
}

#[syscall_func(10)]
pub fn sys_fgetxattr(fd: usize, name: *const u8, value: *const u8, size: usize) -> isize {
    let process = current_task().unwrap();
    let name = process.transfer_str(name);
    let mut value = process.transfer_raw_buffer(value, size);
    // assert_eq!(value.len(),1);
    if value.is_empty() {
        value.push(&mut [0u8; 0])
    }
    let file = process.get_file(fd);
    if file.is_none() {
        return -1;
    }
    let file = file.unwrap();
    let res = vfs_getxattr_by_file(file.get_file(), name.as_str(), value[0]);
    if res.is_err() {
        return -1;
    }
    let res = res.unwrap();
    res as isize
}

/// Reference: https://man7.org/linux/man-pages/man2/listxattr.2.html
#[syscall_func(11)]
pub fn sys_listxattr(path: *const u8, list: *const u8, size: usize) -> isize {
    let process = current_task().unwrap();
    let path = process.transfer_str(path);
    let mut list = process.transfer_raw_buffer(list, size);
    if list.is_empty() {
        list.push(&mut [0u8; 0])
    }
    let res = vfs_listxattr::<VfsProvider>(path.as_str(), list[0]);
    if res.is_err() {
        return -1;
    }
    let res = res.unwrap();
    res as isize
}

#[syscall_func(12)]
pub fn sys_llistxattr(path: *const u8, list: *const u8, size: usize) -> isize {
    sys_listxattr(path, list, size)
}

#[syscall_func(13)]
pub fn sys_flistxattr(fd: usize, list: *const u8, size: usize) -> isize {
    let process = current_task().unwrap();
    let mut list = process.transfer_raw_buffer(list, size);
    if list.is_empty() {
        list.push(&mut [0u8; 0])
    }
    let file = process.get_file(fd);
    if file.is_none() {
        return -1;
    }
    let file = file.unwrap();
    let res = vfs_listxattr_by_file(file.get_file(), list[0]);
    if res.is_err() {
        return -1;
    }
    let res = res.unwrap();
    res as isize
}

/// Reference: https://man7.org/linux/man-pages/man2/removexattr.2.html
#[syscall_func(14)]
pub fn sys_removexattr(path: *const u8, name: *const u8) -> isize {
    let process = current_task().unwrap();
    let path = process.transfer_str(path);
    let name = process.transfer_str(name);
    let res = vfs_removexattr::<VfsProvider>(path.as_str(), name.as_str());
    if res.is_err() {
        return -1;
    }
    0
}

#[syscall_func(15)]
pub fn sys_lremovexattr(path: *const u8, name: *const u8) -> isize {
    sys_removexattr(path, name)
}

#[syscall_func(66)]
pub fn sys_writev(fd: usize, iovec: usize, iovcnt: usize) -> isize {
    let process = current_task().unwrap();
    let file = process.get_file(fd);
    if file.is_none() {
        return -1;
    }
    let file = file.unwrap();
    let mut count = 0;
    for i in 0..iovcnt {
        let ptr = unsafe { (iovec as *mut IoVec).add(i) };
        let iov = process.transfer_raw_ptr(ptr);
        let base = iov.base;
        if base as usize == 0 {
            // busybox 可能会给stdout两个io_vec，第二个是空地址
            continue;
        }
        let len = iov.len;
        let buf = process.transfer_raw_buffer(base, len);

        let mut offset = file.get_file().access_inner().f_pos;
        buf.iter().for_each(|b| {
            // warn!("write file: {:?}, offset:{:?}, len:{:?}", fd, offset, b.len());
            let r = vfs_write_file::<VfsProvider>(file.get_file(), b, offset as u64).unwrap();
            count += r;
            offset += r;
        });
    }
    count as isize
}

#[syscall_func(65)]
pub fn sys_readv(fd: usize, iovec: usize, iovcnt: usize) -> isize {
    let task = current_task().unwrap();
    let file = task.get_file(fd);
    if file.is_none() {
        return -1;
    }
    let file = file.unwrap();
    let mut count = 0;
    for i in 0..iovcnt {
        let ptr = unsafe { (iovec as *mut IoVec).add(i) };
        let iov = task.transfer_raw_ptr(ptr);
        let base = iov.base;
        if base as usize == 0 || iov.len == 0 {
            continue;
        }
        let len = iov.len;
        let mut buf = task.transfer_raw_buffer(base, len);

        let mut offset = file.get_file().access_inner().f_pos;
        buf.iter_mut().for_each(|b| {
            warn!(
                "read file: {:?}, offset:{:?}, len:{:?}",
                fd,
                offset,
                b.len()
            );
            let r = vfs_read_file::<VfsProvider>(file.get_file(), b, offset as u64).unwrap();
            count += r;
            offset += r;
        });
    }
    count as isize
}

#[syscall_func(67)]
pub fn sys_pread(fd: usize, buf: usize, count: usize, offset: usize) -> isize {
    let task = current_task().unwrap();
    let file = task.get_file(fd);
    if file.is_none() {
        return -1;
    }
    let file = file.unwrap();
    let mut buf = task.transfer_raw_buffer(buf as *mut u8, count);
    let mut offset = offset;
    let mut count = 0;
    buf.iter_mut().for_each(|b| {
        let r = vfs_read_file::<VfsProvider>(file.get_file(), b, offset as u64).unwrap();
        count += r;
        offset += r;
    });
    count as isize
}

#[syscall_func(68)]
pub fn sys_pwrite(fd: usize, buf: usize, count: usize, offset: usize) -> isize {
    let task = current_task().unwrap();
    let file = task.get_file(fd);
    if file.is_none() {
        return -1;
    }
    let file = file.unwrap();
    let buf = task.transfer_raw_buffer(buf as *mut u8, count);
    let mut offset = offset;
    let mut count = 0;
    buf.iter().for_each(|b| {
        let r = vfs_write_file::<VfsProvider>(file.get_file(), b, offset as u64).unwrap();
        count += r;
        offset += r;
    });
    count as isize
}

#[syscall_func(16)]
pub fn sys_fremovexattr(fd: usize, name: *const u8) -> isize {
    let process = current_task().unwrap();
    let name = process.transfer_str(name);
    let file = process.get_file(fd);
    if file.is_none() {
        return -1;
    }
    let file = file.unwrap();
    let res = vfs_removexattr_by_file(file.get_file(), name.as_str());
    if res.is_err() {
        return -1;
    }
    0
}

fn user_path_at(fd: isize, path: &str, flag: LookUpFlags) -> Result<String, ()> {
    let process = current_task().unwrap();
    let path = ParsePathType::from(path);
    let res = if path.is_relative() {
        if fd == AT_FDCWD {
            let fs_context = process.access_inner().fs_info.clone();
            vfs_lookup_path(fs_context.cwd, fs_context.cmnt, path, flag).map_err(|_| ())
        } else {
            let fd = fd as usize;
            let file = process.get_file(fd);
            if file.is_none() {
                return Err(());
            }
            let file = file.unwrap();
            vfs_lookup_path(file.f_dentry.clone(), file.f_mnt.clone(), path, flag).map_err(|_| ())
        }
    } else {
        Ok(path.path())
    };
    res
}<|MERGE_RESOLUTION|>--- conflicted
+++ resolved
@@ -2,17 +2,10 @@
 use alloc::vec;
 use core::cmp::min;
 
-<<<<<<< HEAD
 use rvfs::dentry::{vfs_rename, vfs_truncate, vfs_truncate_by_file, LookUpFlags};
 use rvfs::file::{
     vfs_close_file, vfs_llseek, vfs_mkdir, vfs_open_file, vfs_read_file, vfs_readdir,
     vfs_write_file, FileMode, FileMode2, OpenFlags, SeekFrom,
-=======
-use rvfs::dentry::{LookUpFlags, vfs_rename, vfs_truncate, vfs_truncate_by_file};
-use rvfs::file::{ 
-    FileMode, OpenFlags, SeekFrom, vfs_close_file, vfs_llseek, vfs_mkdir,
-    vfs_open_file, vfs_read_file, vfs_readdir, vfs_write_file,
->>>>>>> 7071810b
 };
 use rvfs::inode::InodeMode;
 use rvfs::link::{vfs_link, vfs_readlink, vfs_symlink, vfs_unlink, LinkFlags};
@@ -44,7 +37,6 @@
 pub mod file;
 pub mod vfs;
 
-<<<<<<< HEAD
 pub const AT_FDCWD: isize = -100isize;
 
 fn vfs_statfs2fsstat(vfs_res: StatFs) -> syscall_define::io::FsStat {
@@ -63,11 +55,10 @@
         f_spare: [0; 4],
     }
 }
-=======
 /// file + socket
 #[derive(Debug)]
 pub enum FileLike {
-    NormalFile(Arc<File>),
+    NormalFile(Arc<KFile>),
     Socket(Arc<Socket>),
 }
 
@@ -84,7 +75,7 @@
         }
     }
 
-    pub fn get_nf(&self) -> Option<Arc<File>> {
+    pub fn get_nf(&self) -> Option<Arc<KFile>> {
         match self {
             FileLike::NormalFile(nf) => Some(nf.clone()),
             FileLike::Socket(_) => panic!("get a socket file"),
@@ -100,7 +91,6 @@
 }
 
 const AT_FDCWD: isize = -100isize;
->>>>>>> 7071810b
 
 #[syscall_func(40)]
 pub fn sys_mount(
@@ -179,12 +169,7 @@
     if file.is_err() {
         return -1;
     }
-<<<<<<< HEAD
-    let fd = process.add_file(KFile::new(file.unwrap()));
-    warn!("openat fd: {:?}", fd);
-=======
-    let fd = process.add_file(Arc::new(FileLike::NormalFile(file.unwrap())));
->>>>>>> 7071810b
+    let fd = process.add_file(Arc::new(FileLike::NormalFile(KFile::new(file.unwrap()))));
     if fd.is_err() {
         -1
     } else {

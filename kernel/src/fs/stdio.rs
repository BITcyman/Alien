--- conflicted
+++ resolved
@@ -9,19 +9,14 @@
 use rvfs::superblock::{DataOps, Device};
 use rvfs::StrResult;
 
-<<<<<<< HEAD
 use syscall_define::io::{TeletypeCommand, Termios, WinSize};
 
 use crate::print::console::{check_have_char, get_char};
 use crate::task::current_task;
-=======
-// use super::FileLike;
->>>>>>> 6e173c36
 
 type Stdin = File;
 type Stdout = File;
 
-<<<<<<< HEAD
 #[derive(Debug, Default)]
 pub struct IoData {
     foreground_pgid: u32,
@@ -43,8 +38,6 @@
         unsafe { &mut *(ptr as *mut Self) }
     }
 }
-=======
->>>>>>> 6e173c36
 
 lazy_static! {
     pub static ref STDIN: Arc<Stdin> = {
@@ -82,11 +75,6 @@
 fn stdin_read(_file: Arc<File>, buf: &mut [u8], _offset: u64) -> StrResult<usize> {
     return match get_char() {
         Some(ch) => {
-            // if ch == 13 {
-            //     buf[0] = 10;
-            // } else {
-            //     buf[0] = ch;
-            // }
             buf[0] = ch;
             Ok(1)
         }

--- conflicted
+++ resolved
@@ -15,16 +15,14 @@
 
 pub mod futex;
 mod pipe;
-<<<<<<< HEAD
 pub mod signal;
 
 lazy_static! {
     pub static ref FUTEX_WAITER: Mutex<FutexWaitManager> = Mutex::new(FutexWaitManager::new());
 }
-=======
+
 use alloc::sync::Arc;
 use crate::fs::FileLike;
->>>>>>> 7071810b
 
 #[repr(C)]
 #[derive(Debug, Copy, Clone)]

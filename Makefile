.PHONY: all run clean

TRACE_EXE_PATH:= ../os-module/elfinfo/
TRACE_EXE  := ../os-module/elfinfo/target/release/trace_exe
TARGET      := riscv64gc-unknown-none-elf
OUTPUT := target/$(TARGET)/release/
KERNEL_FILE := $(OUTPUT)/boot
DEBUG_FILE  ?= $(KERNEL_FILE)
KERNEL_ENTRY_PA := 0x80200000
OBJDUMP     := rust-objdump --arch-name=riscv64
OBJCOPY     := rust-objcopy --binary-architecture=riscv64
BOOTLOADER  := default
KERNEL_BIN  := $(KERNEL_FILE).bin
IMG := tools/fs.img
SMP :=1

IMG1 := tools/fs1.img

FS_TYPE := fat32
APPS_NAME := $(shell cd apps && ls -d */ | cut -d '/' -f 1)

define boot_qemu
	qemu-system-riscv64 \
        -M virt $(1)\
        -bios $(BOOTLOADER) \
        -device loader,file=kernel-qemu,addr=$(KERNEL_ENTRY_PA) \
        -drive file=$(IMG),if=none,format=raw,id=x0 \
        -device virtio-blk-device,drive=x0 \
<<<<<<< HEAD
	  	-drive file=$(IMG1),if=none,format=raw,id=x1 \
		-device virtio-blk-device,drive=x1 \
        -nographic \	
=======
        -nographic \
>>>>>>> e4643a43
        -kernel  kernel-qemu\
        -smp $(SMP) -m 128M \
        -serial mon:stdio
endef

install:
	@#cargo install --git  https://github.com/os-module/elfinfo
	@cd $(TRACE_EXE_PATH) && cargo build --release

all:run

compile:
	@cd boot && cargo build --release
	@(nm -n ${KERNEL_FILE} | $(TRACE_EXE) > kernel/src/trace/kernel_symbol.S)
	@#call trace_info
	@cd boot && cargo build --release
	@$(OBJCOPY) $(KERNEL_FILE) --strip-all -O binary $(KERNEL_BIN)
	@cp $(KERNEL_FILE) ./kernel-qemu

trace_info:
	@(nm -n ${KERNEL_FILE} | $(TRACE_EXE) > kernel/src/trace/kernel_symbol.S)

user:
	@cd apps && make all



build:compile


run:install compile $(img) user testelf
	$(call boot_qemu)
	@#rm ./kernel-qemu


test:install compile $(img) SecondFile testelf
	$(call boot_qemu)

testelf:
	@sudo mkdir /fat/ostest
	@sudo cp test/* /fat/ostest -r
	@sync

dtb:
	$(call boot_qemu, -machine dumpdtb=riscv.dtb)
	@dtc -I dtb -O dts -o riscv.dts riscv.dtb
	@rm riscv.dtb

SecondFile:
	#创建64MB大小空白文件
	@dd if=/dev/zero of=$(IMG1) bs=1M count=64

ZeroFile:
	#创建空白文件
	@dd if=/dev/zero of=$(IMG) bs=1M count=64

fat32:
	@#rm -rf ./tools/fs.img
	#创建64MB大小的fat32文件系统
	@sudo chmod 777 $(IMG)
	@sudo dd if=/dev/zero of=$(IMG) bs=1M count=64
	@sudo mkfs.fat -F 32 $(IMG)
	@if mountpoint -q /fat; then \
		sudo umount /fat; \
	fi
	@sudo mount $(IMG) /fat
	@sudo cp tools/f1.txt /fat
	@sudo mkdir /fat/folder
	@sudo cp tools/f1.txt /fat/folder
	@sync


img-hex:
	@hexdump $(IMG) > test.hex
	@cat test.hex


gdb: compile $(img)  user SecondFile testelf
	@qemu-system-riscv64 \
            -M virt $(1)\
            -bios $(BOOTLOADER) \
            -device loader,file=kernel-qemu,addr=$(KERNEL_ENTRY_PA) \
            -drive file=$(IMG),if=none,format=raw,id=x0 \
            -device virtio-blk-device,drive=x0 \
			-drive file=$(IMG1),if=none,format=raw,id=x1 \
			-device virtio-blk-device,drive=x1 \
            -nographic \
            -kernel  kernel-qemu\
            -smp 1 -m 128M \
            -s -S

debug: compile $(img) user
	@tmux new-session -d \
		"qemu-system-riscv64 -machine virt -nographic -bios $(BOOTLOADER) -device loader,file=kernel-qemu,addr=$(KERNEL_ENTRY_PA) \
		-drive file=$(IMG),if=none,format=raw,id=x0  -device virtio-blk-device,drive=x0 -smp 1 -m 128M -s -S" && \
		tmux split-window -h "riscv64-unknown-elf-gdb -ex 'file $(KERNEL_FILE)' -ex 'set arch riscv:rv64' -ex 'target remote localhost:1234'" && \
		tmux -2 attach-session -d
fmt:
	@cd boot && cargo fmt
	@cd apps && make fmt
	@cd kernel && cargo fmt
	@cd userlib && cargo fmt
	@cd modules && make fmt
asm:
	@riscv64-unknown-elf-objdump -d target/riscv64gc-unknown-none-elf/release/boot > kernel.asm
	@vim kernel.asm
	@rm kernel.asm



clean:
	@cd boot && cargo clean
	@cd apps && make clean
	@rm riscv.*
<|MERGE_RESOLUTION|>--- conflicted
+++ resolved
@@ -9,6 +9,7 @@
 KERNEL_ENTRY_PA := 0x80200000
 OBJDUMP     := rust-objdump --arch-name=riscv64
 OBJCOPY     := rust-objcopy --binary-architecture=riscv64
+BOOTLOADER  := ./boot/rustsbi-qemu.bin
 BOOTLOADER  := default
 KERNEL_BIN  := $(KERNEL_FILE).bin
 IMG := tools/fs.img
@@ -26,15 +27,9 @@
         -device loader,file=kernel-qemu,addr=$(KERNEL_ENTRY_PA) \
         -drive file=$(IMG),if=none,format=raw,id=x0 \
         -device virtio-blk-device,drive=x0 \
-<<<<<<< HEAD
-	  	-drive file=$(IMG1),if=none,format=raw,id=x1 \
-		-device virtio-blk-device,drive=x1 \
-        -nographic \	
-=======
         -nographic \
->>>>>>> e4643a43
         -kernel  kernel-qemu\
-        -smp $(SMP) -m 128M \
+        -smp $(SMP) -m 256M \
         -serial mon:stdio
 endef
 
